# Autosub <a href="https://pypi.python.org/pypi/autosub"><img src="https://img.shields.io/pypi/v/autosub.svg"></img></a> <a href="https://pypi.python.org/pypi/autosub">
### Auto-generated subtitles for any video

<<<<<<< HEAD
Autosub is a utility for automatic speech recognition and subtitle generation. It takes a video or an audio file as input, performs voice activity detection to find speech regions, makes parallel requests to Google Web Speech API to generate transcriptions for those regions, (optionally) translates them to a different language, and finally saves the resulting subtitles to disk. It supports a variety of input and output languages (to see which, run the utility with `--list-languages` as argument respectively) and can currently produce subtitles in either the SRT format or simple JSON.
=======
Autosub is a utility for automatic speech recognition and subtitle generation. It takes a video or an audio file as input, performs voice activity detection to find speech regions, makes parallel requests to Google Web Speech API to generate transcriptions for those regions, (optionally) translates them to a different language, and finally saves the resulting subtitles to disk. It supports a variety of input and output languages (to see which, run the utility with `--list-src-languages` and `--list-dst-languages` as arguments respectively) and can currently produce subtitles in either the SRT, VTT format or simple JSON.
>>>>>>> 7c7f4f18

### Installation

1. Install [ffmpeg](https://www.ffmpeg.org/).
2. Run `pip install autosub`.

### Usage

```
$ autosub -h
usage: autosub [-h] [-C CONCURRENCY] [-o OUTPUT] [-F FORMAT] [-S SRC_LANGUAGE]
               [-D DST_LANGUAGE] [-K API_KEY] [--list-formats]
               [--list-languages]
               [source_path]

positional arguments:
  source_path           Path to the video or audio file to subtitle

optional arguments:
  -h, --help            show this help message and exit
  -C CONCURRENCY, --concurrency CONCURRENCY
                        Number of concurrent API requests to make
  -o OUTPUT, --output OUTPUT
                        Output path for subtitles (by default, subtitles are
                        saved in the same directory and name as the source
                        path)
  -F FORMAT, --format FORMAT
                        Destination subtitle format
  -S SRC_LANGUAGE, --src-language SRC_LANGUAGE
                        Language spoken in source file
  -D DST_LANGUAGE, --dst-language DST_LANGUAGE
                        Desired language for the subtitles
  -K API_KEY, --api-key API_KEY
                        The Google Translate API key to be used. (Required for
                        subtitle translation)
  --list-formats        List all available subtitle formats
  --list-languages      List all available source/destination languages
```

### License

MIT<|MERGE_RESOLUTION|>--- conflicted
+++ resolved
@@ -1,11 +1,7 @@
 # Autosub <a href="https://pypi.python.org/pypi/autosub"><img src="https://img.shields.io/pypi/v/autosub.svg"></img></a> <a href="https://pypi.python.org/pypi/autosub">
 ### Auto-generated subtitles for any video
 
-<<<<<<< HEAD
 Autosub is a utility for automatic speech recognition and subtitle generation. It takes a video or an audio file as input, performs voice activity detection to find speech regions, makes parallel requests to Google Web Speech API to generate transcriptions for those regions, (optionally) translates them to a different language, and finally saves the resulting subtitles to disk. It supports a variety of input and output languages (to see which, run the utility with `--list-languages` as argument respectively) and can currently produce subtitles in either the SRT format or simple JSON.
-=======
-Autosub is a utility for automatic speech recognition and subtitle generation. It takes a video or an audio file as input, performs voice activity detection to find speech regions, makes parallel requests to Google Web Speech API to generate transcriptions for those regions, (optionally) translates them to a different language, and finally saves the resulting subtitles to disk. It supports a variety of input and output languages (to see which, run the utility with `--list-src-languages` and `--list-dst-languages` as arguments respectively) and can currently produce subtitles in either the SRT, VTT format or simple JSON.
->>>>>>> 7c7f4f18
 
 ### Installation
 
