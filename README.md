<<<<<<< HEAD
# pyQtAutosub

Under development
=======
# pyTranscriber

pyTranscriber is an application that can be used to generate <b>automatic transcription / automatic subtitles </b> for audio/video files through a friendly graphical user interface. The hard work of speech recognition is made by the <a href="https://cloud.google.com/speech/">Google Speech Recognition API</a> using <a href="https://github.com/agermanidis/autosub">Autosub</a>.
<br>
<br>
![pyTranscriber1](doc/screenshot3.png?raw=true "pyTranscriber")
<br>
<br>
pyTranscriber is a improved version of my previous project <a href="https://github.com/raryelcostasouza/JAutosub">JAutosub (Java)</a>, created because of the limitations, issues, and overhead of mixing this 2 different languages on a single project.
<br>
<br>
The app by default outputs the subtitles as .srt and the transcribed audio on the user interface as well  as .txt files. SRT Files can be edited using <a href="http://www.aegisub.org/">Aegisub</a>.
Internet connection is REQUIRED because it uses the <a href="https://cloud.google.com/speech/">Google Cloud Speech Server</a> for the job, in the same way as the <a href="https://support.google.com/youtube/answer/6373554?hl=en">Youtube Automatic Subtitles</a>.
<br>
<br>
IMPORTANT: As speech recognition technology is still not fully accurate, the <b>accuracy</b> of the result can vary a lot, depending on many factors, mainly the <b>quality/clarity</b> of the audio. Ideally the audio input should not have background noise, sound effects or music. If there is a single speaker and he speaks in a clear and slow speed seems that the recognition is much more accurate. Sometimes, under ideal/lucky conditions it is possible to get a <a href="https://medium.com/@mlockrey/youtube-s-incredible-95-accuracy-rate-on-auto-generated-captions-b059924765d5">accuracy result close to 95%</a>.
<br>
<br>
![pyTranscriber2](doc/screenshot2.png?raw=true "pyTranscriber")
![pyTranscriber3](doc/screenshot1.png?raw=true "pyTranscriber")
<br>
<br>
<h1>For Users - Download the Linux app</h1>
Coming  soon

<h1>For Developers - Technical Details</h1>
Check at <a href="https://github.com/raryelcostasouza/pyTranscriber/blob/master/pytranscriber/doc/technical_details.txt">technical_details.txt<a>
>>>>>>> 2c86a6ac

### License

GPL v3<|MERGE_RESOLUTION|>--- conflicted
+++ resolved
@@ -1,8 +1,3 @@
-<<<<<<< HEAD
-# pyQtAutosub
-
-Under development
-=======
 # pyTranscriber
 
 pyTranscriber is an application that can be used to generate <b>automatic transcription / automatic subtitles </b> for audio/video files through a friendly graphical user interface. The hard work of speech recognition is made by the <a href="https://cloud.google.com/speech/">Google Speech Recognition API</a> using <a href="https://github.com/agermanidis/autosub">Autosub</a>.
@@ -30,7 +25,6 @@
 
 <h1>For Developers - Technical Details</h1>
 Check at <a href="https://github.com/raryelcostasouza/pyTranscriber/blob/master/pytranscriber/doc/technical_details.txt">technical_details.txt<a>
->>>>>>> 2c86a6ac
 
 ### License
 
